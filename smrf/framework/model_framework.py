--- conflicted
+++ resolved
@@ -197,14 +197,7 @@
         # After writing update the paths to be full abs paths.
         self.config = self.ucfg.update_config_paths(user_cfg_path=configFile)
 
-<<<<<<< HEAD
-        # If a gridded dataset will be used
-        self.gridded = False
-        if 'gridded' in self.config:
-            self.gridded = True
-
-=======
->>>>>>> 16c1838f
+
         # process the system variables
         for k,v in self.config['system'].items():
             setattr(self,k,v)
