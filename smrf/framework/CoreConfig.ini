--- conflicted
+++ resolved
@@ -590,7 +590,6 @@
                                     description = WMO model used to adjust precip
                                                   for undercatch of precip
 
-<<<<<<< HEAD
 # Krig Settings
 variogram_model:              default = linear,
                               options = [linear power gaussian spherical exponential hole-effect],
@@ -625,7 +624,7 @@
                                             coordinates are interpreted as on a
                                             plane (euclidean) or as coordinates
                                             on a sphere (geographic).
-=======
+
 precip_temp_method:                 default = dew_point,
                                     options = [dew_point wet_bulb],
                                     description = which variable to use for precip temperature
@@ -709,7 +708,6 @@
 ppt_poly_d:      default = 0.5929,
                  type = float,
                  description = coefficient for scour factor function
->>>>>>> 683721a3
 
 ################################################################################
 # albedo configurations
