--- conflicted
+++ resolved
@@ -34,12 +34,6 @@
     Ensure that the data is in the bounds of min and max
     20150611 Scott Havens
     '''
-<<<<<<< HEAD
-
-    data[data <= min_val] = min_val
-    data[data >= max_val] = max_val
-
-=======
     
     ind = np.isnan(data)
     data[ind] = min_val
@@ -49,7 +43,6 @@
     
     data[ind] = np.nan
     
->>>>>>> cc901465
     return data
 
 
