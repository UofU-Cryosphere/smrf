"""
20160104 Scott Havens

Collection of utility functions
"""

import numpy as np
import pandas as pd
from datetime import datetime
import pytz
import os
from smrf.utils import io
from shutil import copyfile
from .gitinfo import __gitVersion__, __gitPath__
from smrf import __version__, __core_config__
import random
import sys
from inicheck.checkers import CheckType
from inicheck.output import generate_config
from inicheck.utilities import mk_lst
import copy
import scipy.spatial.qhull as qhull
from scipy.interpolate.interpnd import CloughTocher2DInterpolator, LinearNDInterpolator

class CheckStation(CheckType):
    """
    Custom check for ensuring our stations are always capitalized
    """
    def __init__(self,**kwargs):
        super(CheckStation, self).__init__(**kwargs)

<<<<<<< HEAD

    def type_func(self, value):
        """
        Attempt to convert all the values to upper case.

        Args:
            value: A single string in a a config entry representing a station name
        Returns:
            value: A single station name all upper case
        """

        value = value.upper()

        return value
=======
    def type_func(self, value):
        """
        Attempt to convert all the values to upper case
        """
>>>>>>> f0045374

        value = value.upper()

        return value

def find_configs(directory):
    """
    Searches through a directory and returns all the .ini fulll filenames.

    Args:
        directory: string path to directory.
    Returns:
        configs: list of paths pointing to the config file.
    """

    configs = []
    directory = os.path.abspath(os.path.expanduser(directory))

    for f in os.listdir(directory):
        if f.split('.')[-1] == 'ini':
            configs.append(os.path.join(directory,f))
    return configs


def handle_run_script_options(config_option):
    """
    Handle function for dealing with args in the SMRF run script

    Args:
        config_option: string path to a directory or a specific config file.
    Returns:
        configFile:Full path to an existing config file.
    """
    config_option = os.path.abspath(os.path.expanduser(config_option))

    #User passes a directory
    if os.path.isdir(config_option):
        configs = find_configs(config_option)

        if len(configs) > 1:
            print("\nError: Multiple config files detected in {0} please ensure"
                  " only one is in the folder.\n".format(config_option))
            sys.exit()

        else:
            configFile = configs[0]
    else:
        configFile = config_option

    if not os.path.isfile(configFile):
        print('\nError: Please provide a config file or a directory containing'
              ' one.\n')
        sys.exit()

    return configFile

def nan_helper(y):
        """
        Helper to handle indices and logical indices of NaNs.

        Example:
            >>> # linear interpolation of NaNs
            >>> nans, x= nan_helper(y)
            >>> y[nans]= np.interp(x(nans), x(~nans), y[~nans])

        Args:
            y: 1d numpy array with possible NaNs

        Returns:
            tuple:
                **nans** - logical indices of NaNs
                **index** -  a function, with signature
                             indices=index(logical_indices) to convert logical
                             indices of NaNs to 'equivalent' indices

        """

        return np.isnan(y), lambda z: z.nonzero()[0]


def set_min_max(data, min_val, max_val):
    """
    Ensure that the data is in the bounds of min and max

    Args:
        data: numpy array of data to be min/maxed
        min_val: minimum threshold to trim data
        max_val: Maximum threshold to trim data

    Returns:
        data: numpy array of data trimmed at min_val and max_val
    """
    if max_val == None:
        max_val = np.inf
    if min_val == None:
        min_val = -np.inf

    ind = np.isnan(data)

    data[data <= min_val] = min_val
    data[data >= max_val] = max_val

    data[ind] = np.nan

    return data


def water_day(indate):
    """
    Determine the decimal day in the water year

    Args:
        indate: datetime object

    Returns:
        tuple:
            **dd** - decimal day from start of water year
            **wy** - Water year

    20160105 Scott Havens
    """
    tp = indate.timetuple()

    # create a test start of the water year
    test_date = datetime(tp.tm_year, 10, 1, 0, 0, 0)
    test_date = test_date.replace(tzinfo=pytz.timezone(indate.tzname()))

    # check to see if it makes sense
    if indate < test_date:
        wy = tp.tm_year
    else:
        wy = tp.tm_year + 1

    # actual water year start
    wy_start = datetime(wy-1, 10, 1, 0, 0, 0)
    wy_start = wy_start.replace(tzinfo=pytz.timezone(indate.tzname()))

    # determine the decimal difference
    d = indate - wy_start
    dd = d.days + d.seconds/86400.0

    return dd, wy


def is_leap_year(year):
    return (year % 4 == 0 and year % 100 != 0) or year % 400 == 0


def backup_input(data, config_obj):
    """
    Backs up input data files so a user can rerun a run with the exact data used
    for a run.

    Args:
        data: Pandas dataframe containing the station data
        config_obj: The config object produced by inicheck
    """
    # mask copy
    backup_config_obj = copy.deepcopy(config_obj)

    # Make the output dir
    backup_dir = os.path.join(backup_config_obj.cfg['output']['out_location'],
                              'input_backup')
    if not os.path.isdir(backup_dir):
        os.mkdir(backup_dir)
    csv_names = {}

    # Check config file for csv section and remove alternate data form config
    if 'csv' not in backup_config_obj.cfg.keys():
        backup_config_obj.cfg['csv'] = {}
        # With a new section added, we need to remove the other data sections
        #backup_config_obj.apply_recipes()
    if 'mysql' in backup_config_obj.cfg.keys():
        del backup_config_obj.cfg['mysql']

    if 'stations' in backup_config_obj.cfg.keys():
        if 'client' in backup_config_obj.cfg['stations']:
            del backup_config_obj.cfg['stations']['client']

    # Output station data to CSV
    csv_var = ['metadata', 'air_temp', 'vapor_pressure', 'precip','wind_speed',
               'wind_direction','cloud_factor']

    for k in csv_var:
        fname = os.path.join(backup_dir,k + '.csv')
        v = getattr(data,k)
        v.to_csv(fname)

        # Adjust and output the inifile
        backup_config_obj.cfg['csv'][k] = fname

    # Copy topo files over to backup
    ignore = ['basin_lon', 'basin_lat', 'type', 'topo_threading']
    for s in backup_config_obj.cfg['topo'].keys():
        src = backup_config_obj.cfg['topo'][s]
        # make not a list if lenth is 1
        if isinstance(src, list): src = mk_lst(src, unlst=True)
        # Avoid attempring to copy files that don't exist
        if s not in ignore and src != None:
            dst =  os.path.join(backup_dir, os.path.basename(src))
            backup_config_obj.cfg["topo"][s] = dst
            copyfile(src, dst)

    # We dont want to backup the backup
    backup_config_obj.cfg['output']['input_backup'] = False

    # Output inifile
    generate_config(backup_config_obj,os.path.join(backup_dir,'backup_config.ini'))


def getgitinfo():
    """
    gitignored file that contains specific SMRF version and path

    Returns:
        str: git version from 'git describe'
    """
    # return git describe if in git tracked SMRF
    if len(__gitVersion__) > 1:
        return __gitVersion__

    # return overarching version if not in git tracked SMRF
    else:
        version = 'v'+__version__
        return version


def getConfigHeader():
    """
    Generates string for inicheck to add to config files

    Returns:
        cfg_str: string for cfg headers
    """

    cfg_str = ("Config File for SMRF {0}\n"
              "For more SMRF related help see:\n"
              "{1}").format(getgitinfo(),'http://smrf.readthedocs.io/en/latest/')
    return cfg_str


def check_station_colocation(metadata_csv=None,metadata=None):
    """
    Takes in a data frame representing the metadata for the weather stations
    as produced by :mod:`smrf.framework.model_framework.SMRF.loadData` and
    check to see if any stations have the same location.

    Args:
        metadata_csv: CSV containing the metdata for weather stations
        metadata: Pandas Dataframe containing the metdata for weather stations

    Returns:
        repeat_sta: list of station primary_id that are colocated
    """
    if metadata_csv != None:
        metadata = pd.read_csv(metadata_csv)
        metadata.set_index('primary_id', inplace=True)

    #Unique station locations
    unique_x = list(metadata.xi.unique())
    unique_y = list(metadata.yi.unique())

    repeat_sta = []

    #Cycle through all the positions look for multiple  stations at a position
    for x in unique_x:
        for y in unique_y:
            x_search = metadata['xi'] == x
            y_search = metadata['yi'] == y
            stations = metadata.index[x_search & y_search].tolist()

            if len(stations) > 1:
                repeat_sta.append(stations)

    if len(repeat_sta) == 0:
        repeat_sta = None

    return repeat_sta


def get_config_doc_section_hdr():
    """
    Returns the header dictionary for linking modules in smrf to the
    documentation generated by inicheck auto doc functions
    """
    hdr_dict = {}

    dist_modules = ['air_temp', 'vapor_pressure', 'precip', 'wind', 'albedo',
                    'thermal','solar','soil_temp']

    for d in dist_modules:
        if d == 'precip':
            sec = 'precipitation'
        else:
            sec = d

        # If distributed module link api
        intro = ("The {0} section controls all the available parameters that"
                 " effect the distribution of the {0} module, espcially  the"
                 " associated models. For more detailed information please see"
                 " :mod:`smrf.distribute.{0}`").format(sec)

        hdr_dict[d] = intro

    return hdr_dict


def get_asc_stats(fp):
    """
    Returns header of ascii dem file
    """
    ts = {}
    header = {}

    ff = open(fp, 'r')
    for idl, line in enumerate(ff):
        tmp_line = line.strip().split()
        header[tmp_line[0]] = tmp_line[1]
        if idl >= 5:
            break
    ff.close()

    ts['nx'] = int(header['ncols'])
    ts['ny'] = int(header['nrows'])
    ts['du'] = float(header['cellsize'])
    ts['dv'] = float(header['cellsize'])
    ts['u'] = float(header['yllcorner'])
    ts['v'] = float(header['xllcorner'])

    ts['x'] = ts['v'] + ts['dv']*np.arange(ts['nx'])
    ts['y'] = ts['u'] + ts['du']*np.arange(ts['ny'])

    return ts


def getqotw():
    p = os.path.dirname(__core_config__)
    q_f = os.path.abspath(os.path.join('{0}'.format(p),'.qotw'))
    with open(q_f) as f:
        qs = f.readlines()
        f.close()
    i = random.randrange(0,len(qs))
    return qs[i]

def interp_weights(xy, uv,d=2):
    """
    Find vertices and weights of LINEAR interpolation for gridded interp.
    This routine follows the methods of scipy.interpolate.griddata as outlined
    here:
    https://stackoverflow.com/questions/20915502/speedup-scipy-griddata-for-multiple-interpolations-between-two-irregular-grids
    This function finds the vertices and weights which is the most computationally
    expensive part of the routine. The interpolateion can then be done quickly.

    Args:
        xy: n by 2 array of flattened meshgrid x and y coords of WindNinja grid
        uv: n by 2 array of flattened meshgrid x and y coords of SMRF grid
        d:  dimensions of array (i.e. 2 for our purposes)

    Returns:
        vertices:
        wts:

    """
    tri = qhull.Delaunay(xy)
    simplex = tri.find_simplex(uv)
    vertices = np.take(tri.simplices, simplex, axis=0)
    temp = np.take(tri.transform, simplex, axis=0)
    delta = uv - temp[:, d]
    bary = np.einsum('njk,nk->nj', temp[:, :d, :], delta)

    return vertices, np.hstack((bary, 1 - bary.sum(axis=1, keepdims=True)))

def grid_interpolate(values, vtx, wts, shp, fill_value=np.nan):
    """
    Broken out gridded interpolation from scipy.interpolate.griddata that takes
    the vertices and wts from interp_weights function

    Args:
        values: flattened WindNinja wind speeds
        vtx:    vertices for interpolation
        wts:    weights for interpolation
        shape:  shape of SMRF grid
        fill_value: value for extrapolated points

    Returns:
        ret:    interpolated values
    """
    ret = np.einsum('nj,nj->n', np.take(values, vtx), wts)
    ret[np.any(wts < 0, axis=1)] = fill_value

    ret = ret.reshape(shp[0], shp[1])

    return ret

def grid_interpolate_deconstructed(tri, values, grid_points, method='linear'):
    """
    Underlying methods from scipy grid_data broken out to pass in the tri
    values returned from qhull.Delaunay. This is done to improve the speed
    of using grid_data

    Args:
        tri:            values returned from qhull.Delaunay
        values:         values at HRRR stations generally
        grid_points:    tuple of vectors for X,Y coords of grid stations
        method:         either linear or cubic

    Returns:
        result of interpolation to gridded points
    """

    if method == 'cubic':
        return CloughTocher2DInterpolator(tri, values)(grid_points)
    elif method == 'linear':
        return LinearNDInterpolator(tri, values)(grid_points)<|MERGE_RESOLUTION|>--- conflicted
+++ resolved
@@ -1,3 +1,4 @@
+
 """
 20160104 Scott Havens
 
@@ -29,7 +30,6 @@
     def __init__(self,**kwargs):
         super(CheckStation, self).__init__(**kwargs)
 
-<<<<<<< HEAD
 
     def type_func(self, value):
         """
@@ -44,12 +44,6 @@
         value = value.upper()
 
         return value
-=======
-    def type_func(self, value):
-        """
-        Attempt to convert all the values to upper case
-        """
->>>>>>> f0045374
 
         value = value.upper()
 
