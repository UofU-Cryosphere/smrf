--- conflicted
+++ resolved
@@ -281,14 +281,9 @@
                             data = np.zeros((self.ny, self.nx))
 
                         # output the time step
-<<<<<<< HEAD
-                        # self._logger.debug(
-                        #     "threaded output for {}".format(v['variable']))
-=======
                         self._logger.debug(
                             "{} threaded output for {}".format(
                                 t, v['variable']))
->>>>>>> 8cb4c1ab
                         self.out_func.output(v['variable'], data, t)
 
                     else:
