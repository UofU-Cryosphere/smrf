--- conflicted
+++ resolved
@@ -3,11 +3,6 @@
 
 Distributed forcing data over a grid using detrended kriging
 """
-<<<<<<< HEAD
-
-__version__ = '0.2.2'
-=======
->>>>>>> 5d0ba65a
 
 import numpy as np
 from . import detrended_kriging
