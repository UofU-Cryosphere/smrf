--- conflicted
+++ resolved
@@ -1,9 +1,6 @@
 [bumpversion]
-<<<<<<< HEAD
 current_version = 0.8.10
-=======
-current_version = 0.7.3
->>>>>>> dc328239
+
 commit = True
 tag = True
 
@@ -21,4 +18,4 @@
 
 [bumpversion:file:docs/conf.py]
 
-[bumpversion:file:.zenodo.json]
+[bumpversion:file:.zenodo.json]