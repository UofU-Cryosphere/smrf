--- conflicted
+++ resolved
@@ -49,11 +49,6 @@
 ################################################################################
 
 [TiMe]
-<<<<<<< HEAD
-TiMe_SteP: 	60			; time step in minutes to run model, same as iSnobal
-start_date:	2008-10-04 23:00 	; model start, YYYY-MM-DD HH:MM
-end_date:	2008-11-06 23:00 	; model end, YYYY-MM-DD HH:MM
-=======
 # time step in minutes to run model, same as iSnobal
 TiMe_SteP: 	60
 
@@ -61,9 +56,7 @@
 start_date:	2008-10-05 00:00
 
 # model end, YYYY-MM-DD HH:MM
-#end_date:	2008-10-05 04:00 
-end_date:	2008-10-05 10:00 
->>>>>>> cc901465
+end_date:	2008-10-05 04:00 
 
 # time zone for all times provided and how the model will be run
 # see pytz docs for information on what is accepted
